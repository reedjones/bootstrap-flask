{#  This file was part of Flask-Bootstrap and was modified under the terms of
 its BSD License. Copyright (c) 2013, Marc Brinkmann. All rights reserved. #}

{% macro form_errors(form, hiddens=True) %}
    {%- if form.errors %}
        {%- for fieldname, errors in form.errors.items() %}
            {%- if bootstrap_is_hidden_field(form[fieldname]) and hiddens or
             not bootstrap_is_hidden_field(form[fieldname]) and hiddens != 'only' %}
                {%- for error in errors %}
                    <div class="invalid-feedback">{{ error }}</div>
                {%- endfor %}
            {%- endif %}
        {%- endfor %}
    {%- endif %}
{%- endmacro %}

{% macro _hz_form_wrap(horizontal_columns, form_type, add_group=False, required=False) %}
    {% if form_type == "horizontal" %}
        {% if add_group %}
            <div class="form-group row{% if required %} required{% endif %}">{% endif %}
        <div class="offset-{{ horizontal_columns[0] }}-{{ horizontal_columns[1] }}
              col-{{ horizontal_columns[0] }}-{{ horizontal_columns[2] }}
             ">
    {% endif %}
{{ caller() }}

{% if form_type == "horizontal" %}
    {% if add_group %}</div>{% endif %}
    </div>
{% endif %}
{% endmacro %}

{% macro render_field(field,
                    form_type="basic",
                    horizontal_columns=('lg', 2, 10),
                    button_map={},
                    button_style='',
                    button_size='') %}

    {# this is a workaround hack for the more straightforward-code of just passing required=required parameter. older versions of wtforms do not have
the necessary fix for required=False attributes, but will also not set the required flag in the first place. we skirt the issue using the code below #}
    {% if field.flags.required and not required in kwargs %}
        {% set kwargs = dict(required=True, **kwargs) %}
    {% endif %}

    {% if field.widget.input_type == 'checkbox' %}
        {% call _hz_form_wrap(horizontal_columns, form_type, True, required=required) %}
            <div class="form-group form-check{% if form_type == "inline" %} form-check-inline{% endif %}">
                <label class="form-check-label">
                    {{ field(class_="form-check-input %s" % field.render_kw.class)|safe }} {{ field.label.text|safe }}
                </label>
                {%- if field.description -%}
                    {% call _hz_form_wrap(horizontal_columns, form_type, required=required) %}
                        <small class="form-text text-muted">{{ field.description|safe }}</small>
                    {% endcall %}
                {%- endif %}
            </div>
        {% endcall %}
    {%- elif field.type == 'RadioField' -%}
        {# note: A cleaner solution would be rendering depending on the widget,
     this is just a hack for now, until I can think of something better #}
        <div class="form-group {% if form_type == 'horizontal' %}row{% endif %}{% if required %} required{% endif %}">
            {%- if form_type == "inline" %}
                {{ field.label(class="sr-only %s" % field.render_kw.class)|safe }}
            {% elif form_type == "horizontal" %}
                {{ field.label(class="form-control-label " + (
                " col-%s-%s %s" % (horizontal_columns[0:2], field.render_kw.class)))|safe }}
            {%- else -%}
                {{ field.label(class="form-control-label %s" % field.render_kw.class)|safe }}
            {% endif %}
            {% if form_type == 'horizontal' %}
              <div class=" col-{{ horizontal_columns[0] }}-{{ horizontal_columns[2] }}">
              {% endif %}
            {#% call _hz_form_wrap(horizontal_columns, form_type, True, required=required) %#}
            {% for item in field -%}
                <div class="form-check{% if form_type == "inline" %} form-check-inline{% endif %}">
                    <label class="form-check-label">
                        {{ item(class_="form-check-input")|safe }} {{ item.label.text|safe }}
                    </label>
                </div>
            {% endfor %}
        {#% endcall %#}
        {% if form_type == 'horizontal' %}
          </div>
          {% endif %}
        </div>
    {%- elif field.type == 'SubmitField' -%}
        {# deal with jinja scoping issues? #}
        {% set field_kwargs = kwargs %}
        {% set button_classes = button_map.get(field.name) %}

        {# note: same issue as above - should check widget, not field type #}
        {% call _hz_form_wrap(horizontal_columns, form_type, True, required=required) %}
<<<<<<< HEAD
            {% if button_classes %}
                {# Start with 1.3.0, button_map was used to pass full multiple btn-* classes #}
                {% if not button_classes.startswith('btn-') %}
                    {% set button_classes = 'btn-' + button_classes %}
                {% endif %}
                {{ field(class='btn %s' % button_classes, **field_kwargs) }}
            {% else %}
                {% set default_button_style = button_style or config.BOOTSTRAP_BTN_STYLE %}
                {% set default_button_size = button_size or config.BOOTSTRAP_BTN_SIZE %}
                {{ field(class='btn btn-%s btn-%s' % (default_button_style, default_button_size), **field_kwargs) }}
            {% endif %}
=======
            {{ field(class='btn btn-%s %s' % (button_map.get(field.name, 'secondary'), field.render_kw.class),
            **field_kwargs) }}
>>>>>>> e265b42b
        {% endcall %}
    {%- elif field.type in ['FormField', 'FieldList'] -%}
        {# note: FormFields are tricky to get right and complex setups requiring
   these are probably beyond the scope of what this macro tries to do.
   the code below ensures that things don't break horribly if we run into
   one, but does not try too hard to get things pretty. #}
        <fieldset>
            <legend>{{ field.label }}</legend>
            {%- for subfield in field %}
                {% if not bootstrap_is_hidden_field(subfield) -%}
                    {{ render_field(subfield,
                      form_type=form_type,
                      horizontal_columns=horizontal_columns,
                      button_map=button_map) }}
                {%- endif %}
            {%- endfor %}
        </fieldset>
    {% else -%}
        <div class="form-group {%- if form_type == "horizontal" %} row{% endif -%}
                         {%- if field.flags.required %} required{% endif -%}">
            {%- if form_type == "inline" %}
                {{ field.label(class="sr-only")|safe }}
                {% if field.type == 'FileField' %}
                    {% if field.errors %}
                        {{ field(class="form-control-file is-invalid %s" % field.render_kw.class, **kwargs)|safe }}
                    {% else %}
                        {{ field(class="form-control-file %s" % field.render_kw.class, **kwargs)|safe }}
                    {% endif %}
                {% else %}
                    {% if field.errors %}
                        {{ field(class="form-control mb-2 mr-sm-2 mb-sm-0 is-invalid %s" % field.render_kw.class, **kwargs)|safe }}
                    {% else %}
                        {{ field(class="form-control mb-2 mr-sm-2 mb-sm-0 %s" % field.render_kw.class, **kwargs)|safe }}
                    {% endif %}
                {% endif %}
            {% elif form_type == "horizontal" %}
                {{ field.label(class="form-control-label " + (" col-%s-%s" % horizontal_columns[0:2]))|safe }}
                <div class=" col-{{ horizontal_columns[0] }}-{{ horizontal_columns[2] }}">
                    {% if field.type == 'FileField' %}
                        {% if field.errors %}
                            {{ field(class="form-control-file is-invalid %s" % field.render_kw.class, **kwargs)|safe }}
                        {% else %}
                            {{ field(class="form-control-file %s" % field.render_kw.class, **kwargs)|safe }}
                        {% endif %}
                    {% else %}
                        {% if field.errors %}
                            {{ field(class="form-control is-invalid %s" % field.render_kw.class, **kwargs)|safe }}
                        {% else %}
                            {{ field(class="form-control %s" % field.render_kw.class, **kwargs)|safe }}
                        {% endif %}
                    {% endif %}
                </div>
                {%- if field.errors %}
                    {%- for error in field.errors %}
                        {% call _hz_form_wrap(horizontal_columns, form_type, required=required) %}
                            <div class="invalid-feedback d-block">{{ error }}</div>
                        {% endcall %}
                    {%- endfor %}
                {%- elif field.description -%}
                    {% call _hz_form_wrap(horizontal_columns, form_type, required=required) %}
                        <small class="form-text text-muted">{{ field.description|safe }}</small>
                    {% endcall %}
                {%- endif %}
            {%- else -%}
                {{ field.label(class="form-control-label")|safe }}
                {% if field.type == 'FileField' %}
                    {% if field.errors %}
                        {{ field(class="form-control-file is-invalid %s" % field.render_kw.class, **kwargs)|safe }}
                    {% else %}
                        {{ field(class="form-control-file %s" % field.render_kw.class, **kwargs)|safe }}
                    {% endif %}
                {% else %}
                    {% if field.errors %}
                        {{ field(class="form-control is-invalid %s" % field.render_kw.class, **kwargs)|safe }}
                    {% else %}
                        {{ field(class="form-control %s" % field.render_kw.class, **kwargs)|safe }}
                    {% endif %}
                {% endif %}
                {%- if field.errors %}
                    {%- for error in field.errors %}
                        <div class="invalid-feedback">{{ error }}</div>
                    {%- endfor %}
                {%- elif field.description -%}
                    <small class="form-text text-muted">{{ field.description|safe }}</small>
                {%- endif %}
            {%- endif %}
        </div>
    {% endif %}
{% endmacro %}

{# valid form types are "basic", "inline" and "horizontal" #}
{% macro render_form(form,
                    action="",
                    method="post",
                    extra_classes=None,
                    role="form",
                    form_type="basic",
                    horizontal_columns=('lg', 2, 10),
                    enctype=None,
                    button_map={},
                    button_style="",
                    button_size="",
                    button_block="",
                    id="",
                    novalidate=False,
                    render_kw={}) %}
    {#-
action="" is what we want, from http://www.ietf.org/rfc/rfc2396.txt:

4.2. Same-document References

   A URI reference that does not contain a URI is a reference to the
   current document.  In other words, an empty URI reference within a
   document is interpreted as a reference to the start of that document,
   and a reference containing only a fragment identifier is a reference
   to the identified fragment of that document.  Traversal of such a
   reference should not result in an additional retrieval action.
   However, if the URI reference occurs in a context that is always
   intended to result in a new request, as in the case of HTML's FORM
   element, then an empty URI reference represents the base URI of the
   current document and should be replaced by that URI when transformed
   into a request.

 -#}
    {#- if any file fields are inside the form and enctype is automatic, adjust
    if file fields are found. could really use the equalto test of jinja2
    here, but latter is not available until 2.8

    warning: the code below is guaranteed to make you cry =(
#}
    {%- set _enctype = [] %}
    {%- if enctype is none -%}
        {%- for field in form %}
            {%- if field.type in ['FileField', 'MultipleFileField'] %}
                {#- for loops come with a fairly watertight scope, so this list-hack is
          used to be able to set values outside of it #}
                {%- set _ = _enctype.append('multipart/form-data') -%}
            {%- endif %}
        {%- endfor %}
    {%- else %}
        {% set _ = _enctype.append(enctype) %}
    {%- endif %}
    <form{%- if action != None %} action="{{ action }}"{% endif -%}
            {%- if id %} id="{{ id }}"{% endif -%}
            {%- if method %} method="{{ method }}"{% endif %}
            class="form
{%- if extra_classes %} {{ extra_classes }}{% endif -%}{%- if form_type == "inline" %} form-inline{% endif -%}"
            {%- if _enctype[0] %} enctype="{{ _enctype[0] }}"{% endif -%}
            {%- if role %} role="{{ role }}"{% endif -%}
            {%- if novalidate %} novalidate{% endif -%}
            {%- if render_kw %} {{ render_kw|xmlattr }}{% endif -%}>
        {{ form.hidden_tag() }}
        {{ form_errors(form, hiddens='only') }}
        {%- for field in form %}
            {% if not bootstrap_is_hidden_field(field) -%}
                {{ render_field(field,
                    form_type=form_type,
                    horizontal_columns=horizontal_columns,
                    button_map=button_map,
                    button_style=button_style,
                    button_size=button_size) }}
            {%- endif %}
        {%- endfor %}
    </form>
{%- endmacro %}

{% macro render_form_row(fields, row_class='form-row', col_class_default='col', col_map={}, button_map={}) %}
{#
fields: an iterable of fields to render in a row.
row_class: Class to apply to the div intended to represent the row, like
  'form-row' or 'row'.
col_class_default: Default col class to apply if nothing more specific is said about a field.
col_map: A dictionary which keys are fields.name and which values are the col class to apply to the field.
button_map: A dictionary, mapping button field names to Bootstrap category names.

Usages:
Easiest use with defaults:
{{ render_form_row([form.first_name, form.surname]) }}

Custom col which should use class col-md-2, and the others the defaults:
{{ render_form_row([form.title, form.first_name, form.surname], col_map={'title': 'col-md-2'}) }}

Custom col which should use class col-md-2 and modified col class for the default of the other fields:
{{ render_form_row([form.title, form.first_name, form.surname], col_class_default='col-md-5', col_map={'title': 'col-md-2'}) }}

Mapping Bootstrap button category to field name:
{{ render_form_row([form.cancel, form.submit], button_map={'submit': 'primary'}) }}
#}
<div class="{{ row_class }}">
  {% for field in fields %}
    {% if field.name in col_map %}
      {% set col_class = col_map[field.name] %}
    {% else %}
      {% set col_class = col_class_default %}
    {% endif %}
    <div class="{{ col_class }}">
      {{ render_field(field, button_map=button_map) }}
    </div>
  {% endfor %}
</div>
{% endmacro %}<|MERGE_RESOLUTION|>--- conflicted
+++ resolved
@@ -91,22 +91,17 @@
 
         {# note: same issue as above - should check widget, not field type #}
         {% call _hz_form_wrap(horizontal_columns, form_type, True, required=required) %}
-<<<<<<< HEAD
             {% if button_classes %}
                 {# Start with 1.3.0, button_map was used to pass full multiple btn-* classes #}
                 {% if not button_classes.startswith('btn-') %}
                     {% set button_classes = 'btn-' + button_classes %}
                 {% endif %}
-                {{ field(class='btn %s' % button_classes, **field_kwargs) }}
+                {{ field(class='btn %s %s' % (button_classes, field.render_kw.class), **field_kwargs) }}
             {% else %}
                 {% set default_button_style = button_style or config.BOOTSTRAP_BTN_STYLE %}
                 {% set default_button_size = button_size or config.BOOTSTRAP_BTN_SIZE %}
-                {{ field(class='btn btn-%s btn-%s' % (default_button_style, default_button_size), **field_kwargs) }}
+                {{ field(class='btn btn-%s btn-%s %s' % (default_button_style, default_button_size, field.render_kw.class), **field_kwargs) }}
             {% endif %}
-=======
-            {{ field(class='btn btn-%s %s' % (button_map.get(field.name, 'secondary'), field.render_kw.class),
-            **field_kwargs) }}
->>>>>>> e265b42b
         {% endcall %}
     {%- elif field.type in ['FormField', 'FieldList'] -%}
         {# note: FormFields are tricky to get right and complex setups requiring
