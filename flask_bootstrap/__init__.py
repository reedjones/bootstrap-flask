--- conflicted
+++ resolved
@@ -103,19 +103,6 @@
             base_path = f'css/swatch/{bootswatch_theme.lower()}/'
 
         if serve_local:
-<<<<<<< HEAD
-            url = url_for('bootstrap.static', filename=f'{base_path}{css_filename}')
-            css = f'<link rel="stylesheet" type="text/css" href="{url}">'
-        else:
-            if not bootswatch_theme:
-                css = '<link rel="stylesheet" type="text/css" href="' \
-                    'https://cdn.jsdelivr.net/npm/bootstrap@' \
-                    f'{version}/dist/css/{css_filename}">'
-            else:
-                css = '<link rel="stylesheet" type="text/css" href="' \
-                    'https://cdn.jsdelivr.net/npm/bootswatch@' \
-                    f'{version}/dist/{bootswatch_theme.lower()}/{css_filename}">'
-=======
             if bootstrap_sri:
                 css = ('<link rel="stylesheet" href="%s" integrity="%s" crossorigin="anonymous">' %
                        (url_for('bootstrap.static', filename=base_path + css_filename), bootstrap_sri))
@@ -133,7 +120,6 @@
             else:
                 css = ('<link rel="stylesheet" href="https://cdn.jsdelivr.net/npm/bootswatch@%s/dist/%s/%s">' %
                        (version, bootswatch_theme.lower(), css_filename))
->>>>>>> dec3194a
         return Markup(css)
 
     @staticmethod
@@ -164,21 +150,6 @@
         if popper_version == VERSION_POPPER and serve_local is False and popper_sri is None:
             popper_sri = POPPER_INTEGRITY
         if serve_local:
-<<<<<<< HEAD
-            url = url_for('bootstrap.static', filename=f'js/{js_filename}')
-            js = f'<script src="{url}"></script>'
-        else:
-            js = '<script src="https://cdn.jsdelivr.net/npm/bootstrap@' \
-                f'{version}/dist/js/{js_filename}"></script>'
-
-        if with_jquery:
-            if serve_local:
-                url = url_for('bootstrap.static', filename=jquery_filename)
-                jquery = f'<script src="{url}"></script>'
-            else:
-                jquery = '<script src="https://cdn.jsdelivr.net/npm/jquery@' \
-                    f'{jquery_version}/dist/{jquery_filename}"></script>'
-=======
             if bootstrap_sri:
                 js = ('<script src="%s" integrity="%s" crossorigin="anonymous"></script>' %
                       (url_for('bootstrap.static', filename='js/' + js_filename), bootstrap_sri))
@@ -207,19 +178,11 @@
                 else:
                     jquery = ('<script src="https://cdn.jsdelivr.net/npm/jquery@%s/dist/%s">'
                               '</script>' % (jquery_version, jquery_filename))
->>>>>>> dec3194a
         else:
             jquery = ''
 
         if with_popper:
             if serve_local:
-<<<<<<< HEAD
-                url = url_for('bootstrap.static', filename=popper_filename)
-                popper = f'<script src="{url}"></script>'
-            else:
-                popper = '<script src="https://cdn.jsdelivr.net/npm/popper.js@' \
-                    f'{popper_version}/dist/umd/{popper_filename}"></script>'
-=======
                 if popper_sri:
                     popper = ('<script src="%s" integrity="%s" crossorigin="anonymous"></script>' %
                               (url_for('bootstrap.static', filename=popper_filename), popper_sri))
@@ -233,7 +196,6 @@
                 else:
                     popper = ('<script src="https://cdn.jsdelivr.net/npm/popper.js@%s/dist/umd/%s">'
                               '</script>' % (popper_version, popper_filename))
->>>>>>> dec3194a
         else:
             popper = ''
         return Markup(f'''{jquery}
